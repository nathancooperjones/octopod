--- conflicted
+++ resolved
@@ -4,17 +4,9 @@
 .. toctree::
    :maxdepth: 2
 
-<<<<<<< HEAD
-   tonks_core
-   tonks_ensemble
-   tonks_learner_utils
-   tonks_text
-   tonks_vision
-=======
    octopod_core
    octopod_ensemble
    octopod_text
    octopod_vision
->>>>>>> cca22d80
    contribution_guidelines
    code_of_conduct
