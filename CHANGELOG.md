# Changelog
All notable changes to this project will be documented in this file.

The format is based on [Keep a Changelog](http://keepachangelog.com/en/1.0.0/) and this project uses [Semantic Versioning](http://semver.org/).

<<<<<<< HEAD
# [0.4.0] - 2020-5-8
### Added
 - Tonks learners can now use multiple loss functions and do multi-label in addition to multi-class tasks
### Changed
 - loss functions are specified via a dictionary of tasks and corresponding loss functions 
=======
# [0.4.1] - 2020-6-16
### Added
 - Missing 's' in `extras_requires` in setup.py

# [0.4.0] - 2020-6-12
### Added
 - warning about upcoming rename of library
>>>>>>> 0d03207f

# [0.3.0] - 2020-4-14
### Added
 - read the docs fixes

# [0.2.0] - 2020-4-13
### Added
 - devs requirements in setup.py

# [0.1.0] - 2020-4-13
### Added
 - Link to docs in README

# [0.0.0] - 2020-4-13
### Added
 - Open-sourcing Tonks codebase for multi-dataset multi-task learning<|MERGE_RESOLUTION|>--- conflicted
+++ resolved
@@ -3,13 +3,12 @@
 
 The format is based on [Keep a Changelog](http://keepachangelog.com/en/1.0.0/) and this project uses [Semantic Versioning](http://semver.org/).
 
-<<<<<<< HEAD
-# [0.4.0] - 2020-5-8
+# [1.0.0] - 2020-6-17
 ### Added
  - Tonks learners can now use multiple loss functions and do multi-label in addition to multi-class tasks
 ### Changed
- - loss functions are specified via a dictionary of tasks and corresponding loss functions 
-=======
+ - loss functions and metrics are specified via a dictionary of tasks and corresponding loss functions 
+
 # [0.4.1] - 2020-6-16
 ### Added
  - Missing 's' in `extras_requires` in setup.py
@@ -17,7 +16,6 @@
 # [0.4.0] - 2020-6-12
 ### Added
  - warning about upcoming rename of library
->>>>>>> 0d03207f
 
 # [0.3.0] - 2020-4-14
 ### Added
